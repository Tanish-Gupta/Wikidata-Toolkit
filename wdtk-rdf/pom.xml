--- conflicted
+++ resolved
@@ -18,11 +18,7 @@
   	<dependency>
   		<groupId>org.openrdf.sesame</groupId>
   		<artifactId>sesame-runtime</artifactId>
-<<<<<<< HEAD
-  		<version>2.7.10</version>
-=======
 		<version>${sesameVersion}</version>
->>>>>>> 78d97353
 	</dependency>
 	<dependency>			
 		<groupId>${project.groupId}</groupId>
