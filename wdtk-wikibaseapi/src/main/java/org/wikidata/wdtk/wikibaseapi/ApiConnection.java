package org.wikidata.wdtk.wikibaseapi;

/*
 * #%L
 * Wikidata Toolkit Wikibase API
 * %%
 * Copyright (C) 2014 - 2015 Wikidata Toolkit Developers
 * %%
 * Licensed under the Apache License, Version 2.0 (the "License");
 * you may not use this file except in compliance with the License.
 * You may obtain a copy of the License at
 * 
 *      http://www.apache.org/licenses/LICENSE-2.0
 * 
 * Unless required by applicable law or agreed to in writing, software
 * distributed under the License is distributed on an "AS IS" BASIS,
 * WITHOUT WARRANTIES OR CONDITIONS OF ANY KIND, either express or implied.
 * See the License for the specific language governing permissions and
 * limitations under the License.
 * #L%
 */

import java.io.IOException;
import java.io.InputStream;
import java.io.OutputStreamWriter;
import java.io.UnsupportedEncodingException;
import java.net.HttpURLConnection;
import java.net.URL;
import java.net.URLEncoder;
import java.util.ArrayList;
import java.util.HashMap;
import java.util.Iterator;
import java.util.List;
import java.util.Map;
import java.util.Map.Entry;

import org.slf4j.Logger;
import org.slf4j.LoggerFactory;
import org.wikidata.wdtk.util.WebResourceFetcherImpl;
import org.wikidata.wdtk.wikibaseapi.apierrors.MediaWikiApiErrorException;
import org.wikidata.wdtk.wikibaseapi.apierrors.MediaWikiApiErrorHandler;

import com.fasterxml.jackson.databind.JsonNode;
import com.fasterxml.jackson.databind.ObjectMapper;

/**
 * Class to build up and hold a connection to a Wikibase API, managing cookies
 * and login.
 *
 * @author Michael Guenther
 *
 */
public class ApiConnection {

	static final Logger logger = LoggerFactory.getLogger(ApiConnection.class);

	/**
	 * URL of the API of wikidata.org.
	 */
	public final static String URL_WIKIDATA_API = "https://www.wikidata.org/w/api.php/";
	/**
	 * URL of the API of test.wikidata.org.
	 */
	public final static String URL_TEST_WIKIDATA_API = "https://test.wikidata.org/w/api.php";

	/**
	 * Name of the HTTP parameter to submit an action to the API.
	 */
	public final static String PARAM_ACTION = "action";
	/**
	 * Name of the HTTP parameter to submit a password to the API.
	 */
	public final static String PARAM_LOGIN_USERNAME = "lgname";
	/**
	 * Name of the HTTP parameter to submit a password to the API.
	 */
	public final static String PARAM_LOGIN_PASSWORD = "lgpassword";
	/**
	 * Name of the HTTP parameter to submit a login token to the API.
	 */
	public final static String PARAM_LOGIN_TOKEN = "lgtoken";
	/**
	 * Name of the HTTP parameter to submit the requested result format to the
	 * API.
	 */
	public final static String PARAM_FORMAT = "format";
	/**
	 * Name of the HTTP parameter to submit cookies to the API.
	 */
	public final static String PARAM_COOKIE = "Cookie";

	/**
	 * Name of the HTTP response header field that provides us with cookies we
	 * should set.
	 */
	final static String HEADER_FIELD_SET_COOKIE = "Set-Cookie";

	/**
	 * String value in the result field of the JSON response if the login was
	 * successful.
	 */
	final static String LOGIN_RESULT_SUCCESS = "Success";
	/**
	 * String value in the result field of the JSON response if the password was
	 * wrong.
	 */
	final static String LOGIN_WRONG_PASS = "WrongPass";
	/**
	 * String value in the result field of the JSON response if the password was
	 * rejected by an authentication plugin.
	 */
	final static String LOGIN_WRONG_PLUGIN_PASS = "WrongPluginPass";
	/**
	 * String value in the result field of the JSON response if no username was
	 * given.
	 */
	final static String LOGIN_NO_NAME = "NoName";
	/**
	 * String value in the result field of the JSON response if given username
	 * does not exist.
	 */
	final static String LOGIN_NOT_EXISTS = "NotExists";
	/**
	 * String value in the result field of the JSON response if the user name is
	 * illegal.
	 */
	final static String LOGIN_ILLEGAL = "Illegal";
	/**
	 * String value in the result field of the JSON response if there were too
	 * many logins in a short time.
	 */
	final static String LOGIN_THROTTLED = "Throttled";
	/**
	 * String value in the result field of the JSON response if password is
	 * empty.
	 */
	final static String LOGIN_EMPTY_PASS = "EmptyPass";
	/**
	 * String value in the result field of the JSON response if the wiki tried
	 * to automatically create a new account for you, but your IP address has
	 * been blocked from account creation.
	 */
	final static String LOGIN_CREATE_BLOCKED = "CreateBlocked";
	/**
	 * String value in the result field of the JSON response if the user is
	 * blocked.
	 */
	final static String LOGIN_BLOCKED = "Blocked";
	/**
	 * String value in the result field of the JSON response if token or session
	 * ID is missing.
	 */
	final static String LOGIN_NEEDTOKEN = "NeedToken";
	/**
	 * String value in the result field of the JSON response if token is wrong.
	 */
	final static String LOGIN_WRONG_TOKEN = "WrongToken";

	/**
	 * URL to access the Wikibase API.
	 */
	final String apiBaseUrl;

	/**
	 * True after successful login.
	 */
	boolean loggedIn = false;
	/**
	 * User name used to log in.
	 */
	String username = "";
	/**
	 * Password used to log in.
	 */
	String password = "";

	/**
	 * Map of cookies that are currently set.
	 */
	final Map<String, String> cookies = new HashMap<>();

	/**
	 * Mapper object used for deserializing JSON data.
	 */
	final ObjectMapper mapper = new ObjectMapper();

	/**
	 * Creates an object to manage a connection to the Web API of a Wikibase
	 * site.
	 *
	 * @param apiBaseUrl
	 *            base URI to the API, e.g.,
	 *            "https://www.wikidata.org/w/api.php/"
	 */
	public ApiConnection(String apiBaseUrl) {
		this.apiBaseUrl = apiBaseUrl;
	}

	/**
	 * Creates an API connection to wikidata.org.
	 *
	 * @return {@link ApiConnection}
	 */
	public static ApiConnection getWikidataApiConnection() {
		return new ApiConnection(ApiConnection.URL_WIKIDATA_API);
	}

	/**
	 * Creates an API connection to test.wikidata.org.
	 *
	 * @return {@link ApiConnection}
	 */
	public static ApiConnection getTestWikidataApiConnection() {
		return new ApiConnection(ApiConnection.URL_TEST_WIKIDATA_API);
	}

	/**
	 * Builds a string that serializes a list of objects separated by the pipe
	 * character. The toString methods are used to turn objects into strings.
	 * This operation is commonly used to build parameter lists for API
	 * requests.
	 *
	 * @param objects
	 *            the objects to implode
	 * @return string of imploded objects
	 */
	public static String implodeObjects(Iterable<?> objects) {
		StringBuilder builder = new StringBuilder();
		boolean first = true;
		for (Object o : objects) {
			if (first) {
				first = false;
			} else {
				builder.append("|");
			}
			builder.append(o.toString());
		}
		return builder.toString();
	}

	/**
	 * Logs in using the specified user credentials. After successful login, the
	 * API connection remains in a logged in state, and future actions will be
	 * run as a logged in user.
	 *
	 * @param username
	 *            the name of the user to log in
	 * @param password
	 *            the password of the user
	 * @throws LoginFailedException
	 *             if the login failed for some reason
	 */
	public void login(String username, String password)
			throws LoginFailedException {
		try {
			String token = this.getLoginToken(username, password);
			try {
				this.confirmLogin(token, username, password);
			} catch (NeedLoginTokenException e) { // try once more
				token = this.getLoginToken(username, password);
				this.confirmLogin(token, username, password);
			}
		} catch (IOException e1) {
			throw new LoginFailedException(e1.getMessage(), e1);
		}
	}

	/**
	 * Returns true if a user is logged in.
	 *
	 * @return true if the connection is in a logged in state
	 */
	public boolean isLoggedIn() {
		return this.loggedIn;
	}

	/**
	 * Returns the username of the user who is currently logged in. If there is
	 * no user logged in the result is an empty string.
	 *
	 * @return name of the logged in user
	 */
	public String getCurrentUser() {
		return this.username;
	}

	/**
	 * Logs the current user out.
	 *
	 * @throws IOException
	 */
	public void logout() throws IOException {
		if (this.loggedIn) {
			Map<String, String> params = new HashMap<>();
			params.put("action", "logout");
			params.put("format", "json"); // reduce the output
			sendRequest("POST", params);

			this.loggedIn = false;
			this.username = "";
			this.password = "";
		}
	}

	/**
	 * Clears the set of cookies. This will cause a logout.
	 *
	 * @throws IOException
	 */
	public void clearCookies() throws IOException {
		logout();
		this.cookies.clear();
	}

	/**
	 * Sends a request to the API with the given parameters and the given
	 * request method and returns the result string. It automatically fills the
	 * cookie map with cookies in the result header after the request.
	 *
	 * @param requestMethod
	 *            either POST or GET
	 * @param parameters
	 *            Maps parameter keys to values. Out of this map the function
	 *            will create a query string for the request.
	 * @return API result
	 * @throws IOException
	 */
	public InputStream sendRequest(String requestMethod,
			Map<String, String> parameters) throws IOException {
		String queryString = getQueryString(parameters);
		URL url = new URL(this.apiBaseUrl);
		HttpURLConnection connection = (HttpURLConnection) WebResourceFetcherImpl
				.getUrlConnection(url);

		setupConnection(requestMethod, queryString, connection);
		OutputStreamWriter writer = new OutputStreamWriter(
				connection.getOutputStream());
		writer.write(queryString);
		writer.flush();
		writer.close();

		int rc = connection.getResponseCode();
		if (rc != 200) {
			logger.warn("Error: API request returned response code " + rc);
		}

		InputStream iStream = connection.getInputStream();
		fillCookies(connection.getHeaderFields());
		return iStream;
	}

	/**
	 * Checks if an API response contains an error and throws a suitable
	 * exception in this case.
	 *
	 * @param root
	 *            root node of the JSON result
	 * @throws MediaWikiApiErrorException
	 */
	public void checkErrors(JsonNode root) throws MediaWikiApiErrorException {
		if (root.has("error")) {
			JsonNode errorNode = root.path("error");
			MediaWikiApiErrorHandler.throwMediaWikiApiErrorException(errorNode
					.path("code").asText("UNKNOWN"), errorNode.path("info")
					.asText("No details provided"));
		}
	}

	/**
	 * Extracts and logs any warnings that are returned in an API response.
	 *
	 * @param root
	 *            root node of the JSON result
	 */
	public void logWarnings(JsonNode root) {
		for (String warning : getWarnings(root)) {
			logger.warn("API warning " + warning);
		}
	}

	/**
	 * Extracts warnings that are returned in an API response.
	 *
	 * @param root
	 *            root node of the JSON result
	 */
	List<String> getWarnings(JsonNode root) {
		ArrayList<String> warnings = new ArrayList<>();

		if (root.has("warnings")) {
			JsonNode warningNode = root.path("warnings");
			Iterator<Map.Entry<String, JsonNode>> moduleIterator = warningNode
					.fields();
			while (moduleIterator.hasNext()) {
				Map.Entry<String, JsonNode> moduleNode = moduleIterator.next();
				Iterator<JsonNode> moduleOutputIterator = moduleNode.getValue()
						.elements();
				while (moduleOutputIterator.hasNext()) {
					JsonNode moduleOutputNode = moduleOutputIterator.next();
					if (moduleOutputNode.isTextual()) {
						warnings.add("[" + moduleNode.getKey() + "]: "
								+ moduleOutputNode.textValue());
					} else if (moduleOutputNode.isArray()) {
						Iterator<JsonNode> messageIterator = moduleOutputNode
								.elements();
						while (messageIterator.hasNext()) {
							JsonNode messageNode = messageIterator.next();
							warnings.add("["
									+ moduleNode.getKey()
									+ "]: "
									+ messageNode.path("html").path("*")
											.asText(messageNode.toString()));
						}
					} else {
						warnings.add("["
								+ moduleNode.getKey()
								+ "]: "
								+ "Warning was not understood. Please report this to Wikidata Toolkit. JSON source: "
								+ moduleOutputNode.toString());
					}
				}

			}
		}

		return warnings;
	}

	/**
	 * Returns login token from an API login query with the given username and
	 * password.
	 *
	 * @param username
	 *            the name of the user to log in
	 * @param password
	 *            the password of the user
	 * @return login token obtained from the API
	 * @throws IOException
	 *             if there was a connection problem or if the API response was
	 *             not understood
	 */
	String getLoginToken(String username, String password) throws IOException {
		Map<String, String> params = new HashMap<>();
		params.put(ApiConnection.PARAM_ACTION, "login");
		params.put(ApiConnection.PARAM_LOGIN_USERNAME, username);
		params.put(ApiConnection.PARAM_LOGIN_PASSWORD, password);
		params.put(ApiConnection.PARAM_FORMAT, "json");

		JsonNode root = this.mapper.readTree(sendRequest("POST", params));

		return root.path("login").path("token").textValue();
	}

	/**
	 * Issues a Web API query to confirm that the previous login attempt was
	 * successful, and sets the internal state of the API connection accordingly
	 * in this case.
	 *
	 * @param token
	 *            the token string acquired from a previous call to
	 *            {@link #getLoginToken(String, String)}
	 * @param username
	 *            the name of the user that was logged in
	 * @param password
	 *            the password used to log in
	 * @throws IOException
	 * @throws LoginFailedException
	 */
	void confirmLogin(String token, String username, String password)
			throws IOException, LoginFailedException {
		Map<String, String> params = new HashMap<>();
		params.put(ApiConnection.PARAM_ACTION, "login");
		params.put(ApiConnection.PARAM_LOGIN_USERNAME, username);
		params.put(ApiConnection.PARAM_LOGIN_PASSWORD, password);
		params.put(ApiConnection.PARAM_LOGIN_TOKEN, token);
		params.put(ApiConnection.PARAM_FORMAT, "json");

		JsonNode root = this.mapper.readTree(sendRequest("POST", params));

		String result = root.path("login").path("result").textValue();
		if (ApiConnection.LOGIN_RESULT_SUCCESS.equals(result)) {
			this.loggedIn = true;
			this.username = username;
			this.password = password;
		} else {
			String message = getLoginErrorMessage(result);
			logger.warn(message);
			if (ApiConnection.LOGIN_WRONG_TOKEN.equals(result)) {
				throw new NeedLoginTokenException(message);
			} else {
				throw new LoginFailedException(message);
			}
		}
	}

	/**
	 * Returns a user-readable message for a given API response.
	 *
	 * @param loginResult
	 *            a API login request result string other than
	 *            {@link #LOGIN_RESULT_SUCCESS}
	 * @return error message
	 */
	String getLoginErrorMessage(String loginResult) {
		switch (loginResult) {
		case ApiConnection.LOGIN_WRONG_PASS:
			return loginResult + ": Wrong Password.";
		case ApiConnection.LOGIN_WRONG_PLUGIN_PASS:
			return loginResult
					+ ": Wrong Password. An authentication plugin rejected the password.";
		case ApiConnection.LOGIN_NOT_EXISTS:
			return loginResult + ": Username does not exist.";
		case ApiConnection.LOGIN_BLOCKED:
			return loginResult + ": User is blocked.";
		case ApiConnection.LOGIN_EMPTY_PASS:
			return loginResult + ": Password is empty.";
		case ApiConnection.LOGIN_NO_NAME:
			return loginResult + ": No user name given.";
		case ApiConnection.LOGIN_CREATE_BLOCKED:
			return loginResult
					+ ": The wiki tried to automatically create a new account for you,"
					+ "but your IP address has been blocked from account creation.";
		case ApiConnection.LOGIN_ILLEGAL:
			return loginResult + ": Username is illegal.";
		case ApiConnection.LOGIN_THROTTLED:
			return loginResult + ": Too many login attempts in a short time.";
		case ApiConnection.LOGIN_WRONG_TOKEN:
			return loginResult + ": Token is wrong.";
		case ApiConnection.LOGIN_NEEDTOKEN:
			return loginResult + ": Token or session ID is missing.";
		default:
			return "Login Error: " + loginResult;
		}
	}

	/**
	 * Reads out the Set-Cookie Header Fields and fills the cookie map of the
	 * API connection with it.
	 *
	 * @param headerFields
	 */
	void fillCookies(Map<String, List<String>> headerFields) {
		List<String> headerCookies = headerFields
				.get(ApiConnection.HEADER_FIELD_SET_COOKIE);
<<<<<<< HEAD
		if (cookieList == null) {
			return;
		}
		for (int i = 0; i < cookieList.size(); i++) {
			String[] cookieResponse = cookieList.get(i).split(";\\p{Space}??");
			for (String cookieLine : cookieResponse) {
				String[] entry = cookieLine.split("=");
				if (entry.length == 2) {
					this.cookies.put(entry[0], entry[1]);
				}
				if (entry.length == 1) {
					this.cookies.put(entry[0], "");
=======
		if (headerCookies != null) {
			for (String cookie : headerCookies) {
				String[] cookieResponse = cookie.split(";\\p{Space}??");
				for (String cookieLine : cookieResponse) {
					String[] entry = cookieLine.split("=");
					if (entry.length == 2) {
						this.cookies.put(entry[0], entry[1]);
					}
					if (entry.length == 1) {
						this.cookies.put(entry[0], "");
					}
>>>>>>> 629d296d
				}
			}
		}
	}

	/**
	 * Returns the string representation of the currently stored cookies. This
	 * data is added to the connection before making requests.
	 *
	 * @return cookie string
	 */
	String getCookieString() {
		StringBuilder result = new StringBuilder();
		boolean first = true;
		for (Entry<String, String> entry : this.cookies.entrySet()) {
			if (first) {
				first = false;
			} else {
				result.append("; ");
			}
			result.append(entry.getKey());
			if (!"".equals(entry.getValue())) {
				result.append("=").append(entry.getValue());
			}

		}
		return result.toString();
	}

	/**
	 * Returns the query string of a URL from a parameter list.
	 *
	 * @param params
	 *            Map with parameters
	 * @return query string
	 */
	String getQueryString(Map<String, String> params) {
		StringBuilder builder = new StringBuilder();
		try {
			boolean first = true;
			for (String key : params.keySet()) {
				if (first) {
					first = false;
				} else {
					builder.append("&");
				}
				builder.append(URLEncoder.encode(key, "UTF-8"));
				builder.append("=");
				builder.append(URLEncoder.encode(params.get(key), "UTF-8"));
			}
		} catch (UnsupportedEncodingException e) {
			throw new RuntimeException(
					"Your Java version does not support UTF-8 encoding.");
		}

		return builder.toString();
	}

	/**
	 * Configures a given {@link HttpURLConnection} object to send requests.
	 * Takes the request method (either "POST" or "GET") and query string.
	 *
	 * @param requestMethod
	 *            either "POST" or "GET"
	 * @param queryString
	 *            the query string to submit
	 * @param connection
	 *            the connection to configure
	 * @throws IOException
	 *             if the given protocol is not valid
	 */
	void setupConnection(String requestMethod, String queryString,
			HttpURLConnection connection) throws IOException {
		connection.setRequestMethod(requestMethod);
		connection.setDoInput(true);
		connection.setDoOutput(true);
		connection.setUseCaches(false);
		connection.setRequestProperty("Content-Type",
				"application/x-www-form-urlencoded");
		connection.setRequestProperty("Content-Length",
				String.valueOf(queryString.length()));
		connection.setRequestProperty(ApiConnection.PARAM_COOKIE,
				getCookieString());
	}

}<|MERGE_RESOLUTION|>--- conflicted
+++ resolved
@@ -542,20 +542,6 @@
 	void fillCookies(Map<String, List<String>> headerFields) {
 		List<String> headerCookies = headerFields
 				.get(ApiConnection.HEADER_FIELD_SET_COOKIE);
-<<<<<<< HEAD
-		if (cookieList == null) {
-			return;
-		}
-		for (int i = 0; i < cookieList.size(); i++) {
-			String[] cookieResponse = cookieList.get(i).split(";\\p{Space}??");
-			for (String cookieLine : cookieResponse) {
-				String[] entry = cookieLine.split("=");
-				if (entry.length == 2) {
-					this.cookies.put(entry[0], entry[1]);
-				}
-				if (entry.length == 1) {
-					this.cookies.put(entry[0], "");
-=======
 		if (headerCookies != null) {
 			for (String cookie : headerCookies) {
 				String[] cookieResponse = cookie.split(";\\p{Space}??");
@@ -567,7 +553,6 @@
 					if (entry.length == 1) {
 						this.cookies.put(entry[0], "");
 					}
->>>>>>> 629d296d
 				}
 			}
 		}
