package org.wikidata.wdtk.datamodel.interfaces;

/*
 * #%L
 * Wikidata Toolkit Data Model
 * %%
 * Copyright (C) 2014 Wikidata Toolkit Developers
 * %%
 * Licensed under the Apache License, Version 2.0 (the "License");
 * you may not use this file except in compliance with the License.
 * You may obtain a copy of the License at
 * 
 *      http://www.apache.org/licenses/LICENSE-2.0
 * 
 * Unless required by applicable law or agreed to in writing, software
 * distributed under the License is distributed on an "AS IS" BASIS,
 * WITHOUT WARRANTIES OR CONDITIONS OF ANY KIND, either express or implied.
 * See the License for the specific language governing permissions and
 * limitations under the License.
 * #L%
 */

import java.math.BigDecimal;
import java.util.List;
import java.util.Map;

/**
 * Interface for factories that create data objects that implement the
 * interfaces from this package.
 * 
 * @author Markus Kroetzsch
 * 
 */
public interface DataObjectFactory {

	/**
	 * Create an {@link ItemIdValue}.
	 * 
	 * @param id
	 *            the ID string, e.g., "Q1234"
	 * @param baseIri
	 *            the first part of the IRI of the site this belongs to, e.g.,
	 *            "http://www.wikidata.org/entity/"
	 * @return an {@link ItemIdValue} corresponding to the input
	 */
	ItemIdValue getItemIdValue(String id, String baseIri);

	/**
	 * Create a {@link PropertyIdValue}.
	 * 
	 * @param id
	 *            the ID string, e.g., "P1234"
	 * @param baseIri
	 *            the first part of the IRI of the site this belongs to, e.g.,
	 *            "http://www.wikidata.org/entity/"
	 * @return a {@link PropertyIdValue} corresponding to the input
	 */
	PropertyIdValue getPropertyIdValue(String id, String baseIri);

	/**
	 * Create a {@link DatatypeIdValue}. The datatype IRI is usually one of the
<<<<<<< HEAD
	 * constants defined in {@link DatatypeIdValue}, but this is not enforced,
	 * since there might be extensions that provide additional types.
=======
	 * constants defined in {@link DatatypeIdValue}, but this is not enforced, since
	 * there might be extensions that provide additional types.
>>>>>>> a0448bd9
	 * 
	 * @param datatypeIri
	 *            the IRI string that identifies the datatype
	 * @return a {@link DatatypeIdValue} corresponding to the input
	 */
	DatatypeIdValue getDatatypeIdValue(String id);

	/**
	 * Create a {@link TimeValue}.
	 * 
	 * @param year
	 *            a year number, where 0 refers to 1BCE
	 * @param month
	 *            a month number between 1 and 12
	 * @param day
	 *            a day number between 1 and 31
	 * @param hour
	 *            an hour number between 0 and 23
	 * @param minute
	 *            a minute number between 0 and 59
	 * @param second
	 *            a second number between 0 and 60 (possible leap second)
	 * @param precision
	 *            a value in the range of {@link TimeValue#PREC_DAY}, ...,
	 *            {@link TimeValue#PREC_GY}
	 * @param beforeTolerance
	 *            non-negative integer tolerance before the value; see
	 *            {@link TimeValue#getBeforeTolerance()}
	 * @param afterTolerance
	 *            non-zero, positive integer tolerance before the value; see
	 *            {@link TimeValue#getAfterTolerance()}
	 * @param calendarModel
	 *            the IRI of the calendar model preferred when displaying the
	 *            date; usually {@link TimeValue#CM_GREGORIAN_PRO} or
	 *            {@link TimeValue#CM_JULIAN_PRO}
	 * @param timezoneOffset
	 *            offset in minutes that should be applied when displaying this
	 *            time
	 * @return a {@link DatatypeIdValue} corresponding to the input
	 */
	TimeValue getTimeValue(int year, byte month, byte day, byte hour,
			byte minute, byte second, byte precision, int beforeTolerance,
			int afterTolerance, int timezoneOffset, String calendarModel);

	/**
	 * Create a {@link GlobeCoordinatesValue}.
	 * 
	 * @param latitude
	 *            the latitude of the coordinates in nanodegrees
	 * @param longitude
	 *            the longitude of the coordinates in nanodegrees
	 * @param precision
	 *            the precision of the coordinates in nanodegrees
	 * @param globeIri
	 *            IRI specifying the celestial objects of the coordinates
	 * @return a {@link GlobeCoordinatesValue} corresponding to the input
	 */
	GlobeCoordinatesValue getGlobeCoordinatesValue(long latitude,
			long longitude, long precision, String globeIri);

	/**
	 * Create a {@link StringValue}.
	 * 
	 * @param string
	 * @return a {@link StringValue} corresponding to the input
	 */
	StringValue getStringValue(String string);

	/**
	 * Create a {@link MonolingualTextValue}.
	 * 
	 * @param text
	 *            the text of the value
	 * @param languageCode
	 *            the language code of the value
	 * @return a {@link MonolingualValue} corresponding to the input
	 */
	MonolingualTextValue getMonolingualTextValue(String text,
			String languageCode);

	/**
	 * Create a {@link QuantityValue}.
	 * 
	 * @param numericValue
	 *            the numeric value of this quantity
	 * @param lowerBound
	 *            the lower bound of the numeric value of this quantity
	 * @param upperBound
	 *            the upper bound of the numeric value of this quantity
	 * @return a {@link QuantityValue} corresponding to the input
	 */
	public QuantityValue getQuantityValue(BigDecimal numericValue,
			BigDecimal lowerBound, BigDecimal upperBound);

	/**
	 * Create a {@link ValueSnak}.
	 * 
	 * @param propertyId
	 * @param value
	 * @return a {@link ValueSnak} corresponding to the input
	 */
	ValueSnak getValueSnak(PropertyIdValue propertyId, Value value);

	/**
	 * Create a {@link SomeValueSnak}.
	 * 
	 * @param propertyId
	 * @return a {@link SomeValueSnak} corresponding to the input
	 */
	SomeValueSnak getSomeValueSnak(PropertyIdValue propertyId);

	/**
	 * Create a {@link NoValueSnak}.
	 * 
	 * @param propertyId
	 * @return a {@link NoValueSnak} corresponding to the input
	 */
	NoValueSnak getNoValueSnak(PropertyIdValue propertyId);

	/**
	 * Create a {@link Claim}.
	 * 
	 * @param subject
	 *            the subject the Statement refers to
	 * @param mainSnak
	 *            the main Snak of the Statement
	 * @param qualifiers
	 *            the qualifiers of the Statement
	 * @return a {@link Claim} corresponding to the input
	 */
	Claim getClaim(EntityIdValue subject, Snak mainSnak,
			List<? extends Snak> qualifiers);

	/**
	 * Create a {@link Reference}.
	 * 
	 * @param valueSnaks
	 *            list of property-value pairs
	 * @return a {@link Reference} corresponding to the input
	 */
	Reference getReference(List<? extends ValueSnak> valueSnaks);

	/**
	 * Create a {@link Statement}.
	 * 
	 * @param claim
	 *            the main claim the Statement refers to
	 * @param references
	 *            the references for the Statement
	 * @param rank
	 *            the rank of the Statement
	 * @return a {@link Statement} corresponding to the input
	 */
	Statement getStatement(Claim claim, List<? extends Reference> references,
			StatementRank rank);

	/**
	 * Create a {@link StatementGroup}.
	 * 
	 * @param statements
	 *            a non-empty list of statements that use the same subject and
	 *            main-snak property in their claim
	 * @return a {@link StatementGroup} corresponding to the input
	 */
	StatementGroup getStatementGroup(List<Statement> statements);

	/**
	 * Create a {@link SiteLink}.
	 * 
	 * @param title
	 *            the title string of the linked article
	 * @param siteKey
	 *            the string key of the site of the linked article
	 * @param baseIri
	 *            the string key of the site of the linked article; this might
	 *            be computed from the site key in the future
	 * @param badges
	 *            the list of badges of the linked article
	 * @return a {@link SiteLink} corresponding to the input
	 */
	SiteLink getSiteLink(String title, String siteKey, String baseIri,
			List<String> badges);

	/**
	 * Create a {@link PropertyDocument}.
	 * 
	 * @param propertyId
	 *            the id of the property that data is about
	 * @param labels
	 *            the labels of this property by language code
	 * @param descriptions
	 *            the descriptions of this property by language code
	 * @param aliases
	 *            the alias lists of this property by language code
	 * @param datatypeId
	 *            the datatype of that property
	 * @return a {@link PropertyDocument} corresponding to the input
	 */
	PropertyDocument getPropertyDocument(PropertyIdValue propertyId,
			Map<String, MonolingualTextValue> labels,
			Map<String, MonolingualTextValue> descriptions,
			Map<String, List<MonolingualTextValue>> aliases,
			DatatypeIdValue datatypeId);

	/**
	 * Create an {@link ItemDocument}.
	 * 
	 * @param itemId
	 *            the id of the item that data is about
	 * @param labels
	 *            the labels of this item by language code
	 * @param descriptions
	 *            the descriptions of this item by language code
	 * @param aliases
	 *            the alias lists of this item by language code
	 * @param statements
	 *            the list of statements of this item
	 * @param siteLinks
	 *            the sitelinks of this item by site key
	 * @return an {@link ItemDocument} corresponding to the input
	 */
	ItemDocument getItemDocument(ItemIdValue itemId,
			Map<String, MonolingualTextValue> labels,
			Map<String, MonolingualTextValue> descriptions,
			Map<String, List<MonolingualTextValue>> aliases,
			List<Statement> statements, Map<String, SiteLink> siteLinks);

}<|MERGE_RESOLUTION|>--- conflicted
+++ resolved
@@ -59,13 +59,8 @@
 
 	/**
 	 * Create a {@link DatatypeIdValue}. The datatype IRI is usually one of the
-<<<<<<< HEAD
-	 * constants defined in {@link DatatypeIdValue}, but this is not enforced,
-	 * since there might be extensions that provide additional types.
-=======
 	 * constants defined in {@link DatatypeIdValue}, but this is not enforced, since
 	 * there might be extensions that provide additional types.
->>>>>>> a0448bd9
 	 * 
 	 * @param datatypeIri
 	 *            the IRI string that identifies the datatype
