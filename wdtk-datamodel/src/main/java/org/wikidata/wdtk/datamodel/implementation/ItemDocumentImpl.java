package org.wikidata.wdtk.datamodel.implementation;

/*
 * #%L
 * Wikidata Toolkit Data Model
 * %%
 * Copyright (C) 2014 Wikidata Toolkit Developers
 * %%
 * Licensed under the Apache License, Version 2.0 (the "License");
 * you may not use this file except in compliance with the License.
 * You may obtain a copy of the License at
 * 
 *      http://www.apache.org/licenses/LICENSE-2.0
 * 
 * Unless required by applicable law or agreed to in writing, software
 * distributed under the License is distributed on an "AS IS" BASIS,
 * WITHOUT WARRANTIES OR CONDITIONS OF ANY KIND, either express or implied.
 * See the License for the specific language governing permissions and
 * limitations under the License.
 * #L%
 */

import java.io.Serializable;
import java.util.Collections;
import java.util.List;
import java.util.Map;

import org.apache.commons.lang3.Validate;
import org.wikidata.wdtk.datamodel.helpers.Equality;
import org.wikidata.wdtk.datamodel.helpers.Hash;
import org.wikidata.wdtk.datamodel.helpers.ToString;
import org.wikidata.wdtk.datamodel.interfaces.EntityIdValue;
import org.wikidata.wdtk.datamodel.interfaces.ItemDocument;
import org.wikidata.wdtk.datamodel.interfaces.ItemIdValue;
import org.wikidata.wdtk.datamodel.interfaces.MonolingualTextValue;
import org.wikidata.wdtk.datamodel.interfaces.SiteLink;
import org.wikidata.wdtk.datamodel.interfaces.StatementGroup;

<<<<<<< HEAD
public class ItemDocumentImpl extends TermedDocumentImpl implements
		ItemDocument, Serializable {
=======
public class ItemDocumentImpl extends TermedStatementDocumentImpl implements
		ItemDocument {
>>>>>>> 3d9946d6

	private static final long serialVersionUID = -2189045553879194935L;
	
	final ItemIdValue itemId;
	final Map<String, SiteLink> siteLinks;

	/**
	 * Constructor.
	 *
	 * @param itemIdValue
	 *            the id of the item that data is about
	 * @param labels
	 *            the list of labels of this item, with at most one label for
	 *            each language code
	 * @param descriptions
	 *            the list of descriptions of this item, with at most one
	 *            description for each language code
	 * @param aliases
	 *            the list of aliases of this item
	 * @param statementGroups
	 *            the list of statement groups of this item; all of them must
	 *            have the given itemIdValue as their subject
	 * @param siteLinks
	 *            the sitelinks of this item by site key
	 */
	ItemDocumentImpl(ItemIdValue itemIdValue,
			List<MonolingualTextValue> labels,
			List<MonolingualTextValue> descriptions,
			List<MonolingualTextValue> aliases,
			List<StatementGroup> statementGroups,
			Map<String, SiteLink> siteLinks) {
		super(itemIdValue, labels, descriptions, aliases, statementGroups);
		Validate.notNull(itemIdValue, "item ID cannot be null");
		Validate.notNull(siteLinks, "site links cannot be null");

		this.itemId = itemIdValue;
		this.siteLinks = siteLinks;
	}

	@Override
	public EntityIdValue getEntityId() {
		return itemId;
	}

	@Override
	public ItemIdValue getItemId() {
		return itemId;
	}

	@Override
	public Map<String, SiteLink> getSiteLinks() {
		return Collections.unmodifiableMap(siteLinks);
	}

	@Override
	public int hashCode() {
		return Hash.hashCode(this);
	}

	@Override
	public boolean equals(Object obj) {
		return Equality.equalsItemDocument(this, obj);
	}

	@Override
	public String toString() {
		return ToString.toString(this);
	}
}<|MERGE_RESOLUTION|>--- conflicted
+++ resolved
@@ -36,16 +36,11 @@
 import org.wikidata.wdtk.datamodel.interfaces.SiteLink;
 import org.wikidata.wdtk.datamodel.interfaces.StatementGroup;
 
-<<<<<<< HEAD
-public class ItemDocumentImpl extends TermedDocumentImpl implements
+public class ItemDocumentImpl extends TermedStatementDocumentImpl implements
 		ItemDocument, Serializable {
-=======
-public class ItemDocumentImpl extends TermedStatementDocumentImpl implements
-		ItemDocument {
->>>>>>> 3d9946d6
 
 	private static final long serialVersionUID = -2189045553879194935L;
-	
+
 	final ItemIdValue itemId;
 	final Map<String, SiteLink> siteLinks;
 
