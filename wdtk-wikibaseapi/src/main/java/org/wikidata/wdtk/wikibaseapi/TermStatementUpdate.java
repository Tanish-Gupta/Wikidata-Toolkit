--- conflicted
+++ resolved
@@ -36,11 +36,6 @@
 
 import java.io.IOException;
 import java.util.*;
-<<<<<<< HEAD
-=======
-import java.util.Map.Entry;
-import java.util.stream.Collectors;
->>>>>>> 7d28daa5
 
 /**
  * This class extends StatementUpdate to support update to terms (labels,
