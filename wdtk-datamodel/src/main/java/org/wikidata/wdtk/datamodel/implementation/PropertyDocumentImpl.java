package org.wikidata.wdtk.datamodel.implementation;

/*
 * #%L
 * Wikidata Toolkit Data Model
 * %%
 * Copyright (C) 2014 Wikidata Toolkit Developers
 * %%
 * Licensed under the Apache License, Version 2.0 (the "License");
 * you may not use this file except in compliance with the License.
 * You may obtain a copy of the License at
 * 
 *      http://www.apache.org/licenses/LICENSE-2.0
 * 
 * Unless required by applicable law or agreed to in writing, software
 * distributed under the License is distributed on an "AS IS" BASIS,
 * WITHOUT WARRANTIES OR CONDITIONS OF ANY KIND, either express or implied.
 * See the License for the specific language governing permissions and
 * limitations under the License.
 * #L%
 */

import java.io.Serializable;
import java.util.List;

import org.apache.commons.lang3.Validate;
import org.wikidata.wdtk.datamodel.helpers.Equality;
import org.wikidata.wdtk.datamodel.helpers.Hash;
import org.wikidata.wdtk.datamodel.helpers.ToString;
import org.wikidata.wdtk.datamodel.interfaces.DatatypeIdValue;
import org.wikidata.wdtk.datamodel.interfaces.EntityIdValue;
import org.wikidata.wdtk.datamodel.interfaces.MonolingualTextValue;
import org.wikidata.wdtk.datamodel.interfaces.PropertyDocument;
import org.wikidata.wdtk.datamodel.interfaces.PropertyIdValue;
import org.wikidata.wdtk.datamodel.interfaces.StatementGroup;

/**
 * Implementation of {@link PropertyDocument}.
 *
 * @author Markus Kroetzsch
 *
 */
<<<<<<< HEAD
public class PropertyDocumentImpl extends TermedDocumentImpl implements
PropertyDocument, Serializable {
=======
public class PropertyDocumentImpl extends TermedStatementDocumentImpl implements
		PropertyDocument {
>>>>>>> 3d9946d6

	private static final long serialVersionUID = 3202706015471781558L;
	
	final PropertyIdValue propertyId;
	final DatatypeIdValue datatypeId;

	/**
	 * Constructor.
	 *
	 * @param propertyId
	 *            the id of the property that data is about
	 * @param labels
	 *            the list of labels of this property, with at most one label
	 *            for each language code
	 * @param descriptions
	 *            the list of descriptions of this property, with at most one
	 *            description for each language code
	 * @param aliases
	 *            the list of aliases of this property
	 * @param statementGroups
	 *            the list of statement groups of this item; all of them must
	 *            have the given itemIdValue as their subject
	 * @param datatypeId
	 *            the datatype of that property
	 */
	PropertyDocumentImpl(PropertyIdValue propertyId,
			List<MonolingualTextValue> labels,
			List<MonolingualTextValue> descriptions,
			List<MonolingualTextValue> aliases,
			List<StatementGroup> statementGroups, DatatypeIdValue datatypeId) {
		super(propertyId, labels, descriptions, aliases, statementGroups);
		Validate.notNull(propertyId, "property ID cannot be null");
		Validate.notNull(datatypeId, "datatype ID cannot be null");
		this.propertyId = propertyId;
		this.datatypeId = datatypeId;
	}

	@Override
	public EntityIdValue getEntityId() {
		return propertyId;
	}

	@Override
	public PropertyIdValue getPropertyId() {
		return propertyId;
	}

	@Override
	public DatatypeIdValue getDatatype() {
		return datatypeId;
	}

	@Override
	public int hashCode() {
		return Hash.hashCode(this);
	}

	@Override
	public boolean equals(Object obj) {
		return Equality.equalsPropertyDocument(this, obj);
	}

	@Override
	public String toString() {
		return ToString.toString(this);
	}

}<|MERGE_RESOLUTION|>--- conflicted
+++ resolved
@@ -40,16 +40,11 @@
  * @author Markus Kroetzsch
  *
  */
-<<<<<<< HEAD
-public class PropertyDocumentImpl extends TermedDocumentImpl implements
-PropertyDocument, Serializable {
-=======
 public class PropertyDocumentImpl extends TermedStatementDocumentImpl implements
-		PropertyDocument {
->>>>>>> 3d9946d6
+		PropertyDocument, Serializable {
 
 	private static final long serialVersionUID = 3202706015471781558L;
-	
+
 	final PropertyIdValue propertyId;
 	final DatatypeIdValue datatypeId;
 
