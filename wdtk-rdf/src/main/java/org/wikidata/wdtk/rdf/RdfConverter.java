package org.wikidata.wdtk.rdf;

/*
 * #%L
 * Wikidata Toolkit RDF
 * %%
 * Copyright (C) 2014 Wikidata Toolkit Developers
 * %%
 * Licensed under the Apache License, Version 2.0 (the "License");
 * you may not use this file except in compliance with the License.
 * You may obtain a copy of the License at
 * 
 *      http://www.apache.org/licenses/LICENSE-2.0
 * 
 * Unless required by applicable law or agreed to in writing, software
 * distributed under the License is distributed on an "AS IS" BASIS,
 * WITHOUT WARRANTIES OR CONDITIONS OF ANY KIND, either express or implied.
 * See the License for the specific language governing permissions and
 * limitations under the License.
 * #L%
 */

import java.util.Collection;
import java.util.List;
import java.util.Map;

import org.openrdf.model.Resource;
import org.openrdf.model.URI;
import org.openrdf.model.Value;
import org.openrdf.rio.RDFHandlerException;
import org.slf4j.Logger;
import org.slf4j.LoggerFactory;
import org.wikidata.wdtk.datamodel.interfaces.Claim;
import org.wikidata.wdtk.datamodel.interfaces.EntityIdValue;
import org.wikidata.wdtk.datamodel.interfaces.ItemDocument;
import org.wikidata.wdtk.datamodel.interfaces.MonolingualTextValue;
import org.wikidata.wdtk.datamodel.interfaces.PropertyDocument;
import org.wikidata.wdtk.datamodel.interfaces.PropertyIdValue;
import org.wikidata.wdtk.datamodel.interfaces.Reference;
import org.wikidata.wdtk.datamodel.interfaces.SiteLink;
import org.wikidata.wdtk.datamodel.interfaces.Sites;
import org.wikidata.wdtk.datamodel.interfaces.Snak;
import org.wikidata.wdtk.datamodel.interfaces.SnakGroup;
import org.wikidata.wdtk.datamodel.interfaces.Statement;
import org.wikidata.wdtk.datamodel.interfaces.StatementDocument;
import org.wikidata.wdtk.datamodel.interfaces.StatementGroup;
import org.wikidata.wdtk.datamodel.interfaces.StatementRank;
import org.wikidata.wdtk.datamodel.interfaces.TermedDocument;
import org.wikidata.wdtk.datamodel.interfaces.ValueSnak;
import org.wikidata.wdtk.datamodel.interfaces.WikimediaLanguageCodes;
import org.wikidata.wdtk.rdf.values.AnyValueConverter;

/**
 * This class provides functions to convert objects of wdtk-datamodel in a rdf
 * graph.
 * 
 * @author Michael Günther
 * 
 */
public class RdfConverter {

	static final Logger logger = LoggerFactory.getLogger(RdfConverter.class);

	final RdfWriter rdfWriter;
	final AnyValueConverter valueRdfConverter;
	final SnakRdfConverter snakRdfConverter;
	final OwlDeclarationBuffer owlDeclarationBuffer;
	final ReferenceRdfConverter referenceRdfConverter;

	// TODO Making propertyTypes static is a hack to enable a shared property
	// type lookup that is used by many serializers; this needs to be managed on
	// a per-site basis (like the API-URL). A static factory method could do
	// this.
	static PropertyTypes propertyTypes = new WikidataPropertyTypes();
	final Sites sites;

	int tasks = RdfSerializer.TASK_ALL_ENTITIES
			| RdfSerializer.TASK_ALL_EXACT_DATA;

	public RdfConverter(RdfWriter rdfWriter, Sites sites) {
		this.sites = sites;
		this.rdfWriter = rdfWriter;
		this.owlDeclarationBuffer = new OwlDeclarationBuffer();
		this.valueRdfConverter = new AnyValueConverter(rdfWriter,
				this.owlDeclarationBuffer, propertyTypes);
		this.snakRdfConverter = new SnakRdfConverter(rdfWriter,
				this.owlDeclarationBuffer, propertyTypes,
				this.valueRdfConverter);
		this.referenceRdfConverter = new ReferenceRdfConverter(rdfWriter,
				this.snakRdfConverter);
	}

	/**
	 * Sets the tasks that should be performed during export. The value should
	 * be a combination of flags such as {@link RdfSerializer#TASK_STATEMENTS}.
	 * 
	 * @param tasks
	 *            the tasks to be performed
	 */
	public void setTasks(int tasks) {
		this.tasks = tasks;
	}

	/**
	 * Returns the tasks that should be performed during export. The value
	 * should be a combination of flags such as
	 * {@link RdfSerializer#TASK_STATEMENTS}.
	 * 
	 * @return tasks to be performed
	 */
	public int getTasks() {
		return this.tasks;
	}

	/**
	 * Writes OWL declarations for all basic vocabulary elements used in the
	 * dump.
	 * 
	 * @throws RDFHandlerException
	 */
	public void writeBasicDeclarations() throws RDFHandlerException {
		for (Map.Entry<String, String> uriType : Vocabulary
				.getKnownVocabularyTypes().entrySet()) {
			this.rdfWriter.writeTripleUriObject(uriType.getKey(),
					RdfWriter.RDF_TYPE, uriType.getValue());
		}
	}

	public void writeNamespaceDeclarations() throws RDFHandlerException {
		// TODO The prefix for wiki entities should depend on the data
		this.rdfWriter.writeNamespaceDeclaration("id",
				"http://www.wikidata.org/entity/");
		this.rdfWriter
				.writeNamespaceDeclaration("wo", Vocabulary.PREFIX_WBONTO);
		this.rdfWriter.writeNamespaceDeclaration("rdf", Vocabulary.PREFIX_RDF);
		this.rdfWriter
				.writeNamespaceDeclaration("rdfs", Vocabulary.PREFIX_RDFS);
		this.rdfWriter.writeNamespaceDeclaration("owl", Vocabulary.PREFIX_OWL);
		this.rdfWriter.writeNamespaceDeclaration("xsd", Vocabulary.PREFIX_XSD);
		this.rdfWriter.writeNamespaceDeclaration("schema",
				Vocabulary.PREFIX_SCHEMA);
		this.rdfWriter
				.writeNamespaceDeclaration("skos", Vocabulary.PREFIX_SKOS);
		this.rdfWriter
				.writeNamespaceDeclaration("prov", Vocabulary.PREFIX_PROV);
	}

	public void writeItemDocument(ItemDocument document)
			throws RDFHandlerException {

		if (!hasTask(RdfSerializer.TASK_ITEMS)) {
			return;
		}

		String subjectUri = document.getEntityId().getIri();
		Resource subject = this.rdfWriter.getUri(subjectUri);

		if ((this.tasks & (RdfSerializer.TASK_ALL_EXACT_DATA | RdfSerializer.TASK_SIMPLE_STATEMENTS)) != 0) {
			this.rdfWriter.writeTripleValueObject(subject, RdfWriter.RDF_TYPE,
					RdfWriter.WB_ITEM);
		}

		writeDocumentTerms(subject, document);

		if (hasTask(RdfSerializer.TASK_SIMPLE_STATEMENTS)) {
			writeSimpleStatements(subject, document);
		}

		if (hasTask(RdfSerializer.TASK_INSTANCE_OF)) {
			writeInstanceOfStatements(subject, document);
		}

		if (hasTask(RdfSerializer.TASK_TAXONOMY)) {
			writeSubclassOfStatements(subject, document);
		}

		if (hasTask(RdfSerializer.TASK_STATEMENTS)) {
			writeStatements(subject, document);
		}

		writeSiteLinks(subject, document.getSiteLinks());

		if (hasTask(RdfSerializer.TASK_TAXONOMY)) {
			this.owlDeclarationBuffer.writeClassDeclarations(this.rdfWriter);
		}

		this.snakRdfConverter.writeAuxiliaryTriples();
		this.owlDeclarationBuffer.writePropertyDeclarations(this.rdfWriter,
				hasTask(RdfSerializer.TASK_STATEMENTS),
				hasTask(RdfSerializer.TASK_SIMPLE_STATEMENTS));
		this.referenceRdfConverter.writeReferences();
	}

	public void writePropertyDocument(PropertyDocument document)
			throws RDFHandlerException {

		propertyTypes.setPropertyType(document.getPropertyId(), document
				.getDatatype().getIri());

		if (!hasTask(RdfSerializer.TASK_PROPERTIES)) {
			return;
		}

		String propertyUri = document.getEntityId().getIri();
		Resource subject = this.rdfWriter.getUri(propertyUri);

		this.rdfWriter.writeTripleValueObject(subject, RdfWriter.RDF_TYPE,
				RdfWriter.WB_PROPERTY);

		writeDocumentTerms(subject, document);

		if (hasTask(RdfSerializer.TASK_DATATYPES)) {
			this.rdfWriter.writeTripleValueObject(subject,
					RdfWriter.WB_PROPERTY_TYPE,
					this.rdfWriter.getUri(document.getDatatype().getIri()));
		}

		if (hasTask(RdfSerializer.TASK_STATEMENTS)) {
			writeStatements(subject, document);
		}

<<<<<<< HEAD
		if (hasTask(RdfSerializer.TASK_PROPERTY_LINKS)) {
			writeInterPropertyLinks(document);
=======
		if (hasTask(RdfSerializer.TASK_SUBPROPERTIES)) {
			writeSubpropertyOfStatements(subject, document);
>>>>>>> 39fafe85
		}

		this.snakRdfConverter.writeAuxiliaryTriples();
		this.owlDeclarationBuffer.writePropertyDeclarations(this.rdfWriter,
				hasTask(RdfSerializer.TASK_STATEMENTS),
				hasTask(RdfSerializer.TASK_SIMPLE_STATEMENTS));
		this.referenceRdfConverter.writeReferences();
	}

	/**
	 * Writes triples which conect properties with there corresponding rdf
	 * properties for statements, simple statements, qualifiers, reference
	 * attributes and values.
	 * 
	 * @param document
	 * @throws RDFHandlerException
	 */
	void writeInterPropertyLinks(PropertyDocument document)
			throws RDFHandlerException {
		Resource subject = this.rdfWriter.getUri(document.getEntityId()
				.getIri());
		this.rdfWriter
				.writeTripleUriObject(subject, this.rdfWriter
						.getUri(Vocabulary.WB_PROPERTY_STATEMENT_LINKAGE),
						Vocabulary.getPropertyUri(document.getPropertyId(),
								PropertyContext.STATEMENT));
		this.rdfWriter.writeTripleUriObject(subject, this.rdfWriter
				.getUri(Vocabulary.WB_PROPERTY_QUALTIFIER_LINKAGE), Vocabulary
				.getPropertyUri(document.getPropertyId(),
						PropertyContext.QUALIFIER));
		this.rdfWriter
				.writeTripleUriObject(subject, this.rdfWriter
						.getUri(Vocabulary.WB_PROPERTY_REFERENCE_LINKAGE),
						Vocabulary.getPropertyUri(document.getPropertyId(),
								PropertyContext.REFERENCE));
		this.rdfWriter.writeTripleUriObject(subject, this.rdfWriter
				.getUri(Vocabulary.WB_PROPERTY_SIMPLE_CLAIM), Vocabulary
				.getPropertyUri(document.getPropertyId(),
						PropertyContext.SIMPLE_CLAIM));
		this.rdfWriter.writeTripleUriObject(subject, this.rdfWriter
				.getUri(Vocabulary.WB_PROPERTY_VALUE_LINKAGE),
				Vocabulary.getPropertyUri(document.getPropertyId(),
						PropertyContext.VALUE));
	}

	void writeStatements(Resource subject, StatementDocument statementDocument)
			throws RDFHandlerException {
		for (StatementGroup statementGroup : statementDocument
				.getStatementGroups()) {
			URI property = this.rdfWriter.getUri(Vocabulary.getPropertyUri(
					statementGroup.getProperty(), PropertyContext.STATEMENT));
			for (Statement statement : statementGroup.getStatements()) {
				this.rdfWriter.writeTripleUriObject(subject, property,
						Vocabulary.getStatementUri(statement));
			}
		}

		for (StatementGroup statementGroup : statementDocument
				.getStatementGroups()) {
			for (Statement statement : statementGroup.getStatements()) {
				writeStatement(statement);
			}
		}
	}

	void writeSimpleStatements(Resource subject,
			StatementDocument statementDocument) {
		for (StatementGroup statementGroup : statementDocument
				.getStatementGroups()) {
			for (Statement statement : statementGroup.getStatements()) {
				if (statement.getClaim().getQualifiers().size() == 0) {
					this.snakRdfConverter.setSnakContext(subject,
							PropertyContext.SIMPLE_CLAIM);
					statement.getClaim().getMainSnak()
							.accept(this.snakRdfConverter);
				}
			}
		}
	}

	void writeInstanceOfStatements(Resource subject, ItemDocument itemDocument) {
		for (StatementGroup statementGroup : itemDocument.getStatementGroups()) {
			if (!"P31".equals(statementGroup.getProperty().getId())) {
				continue;
			}
			for (Statement statement : statementGroup.getStatements()) {
				if (statement.getClaim().getMainSnak() instanceof ValueSnak
						&& statement.getClaim().getQualifiers().size() == 0) {

					ValueSnak mainSnak = (ValueSnak) statement.getClaim()
							.getMainSnak();
					Value value = this.valueRdfConverter
							.getRdfValue(mainSnak.getValue(),
									mainSnak.getPropertyId(), true);
					if (value == null) {
						logger.error("Could not serialize instance of snak: missing value (Snak: "
								+ mainSnak.toString() + ")");
						continue;
					}

					try {
						this.rdfWriter.writeTripleValueObject(subject,
								RdfWriter.RDF_TYPE, value);
					} catch (RDFHandlerException e) {
						throw new RuntimeException(e.toString(), e);
					}
				}
			}
		}
	}

	void writeSubclassOfStatements(Resource subject, ItemDocument itemDocument) {
		for (StatementGroup statementGroup : itemDocument.getStatementGroups()) {
			boolean isSubClassOf = "P279".equals(statementGroup.getProperty()
					.getId());
			boolean isInstanceOf = "P31".equals(statementGroup.getProperty()
					.getId());
			if (!isInstanceOf && !isSubClassOf) {
				continue;
			}
			for (Statement statement : statementGroup.getStatements()) {
				if (statement.getClaim().getMainSnak() instanceof ValueSnak) {
					ValueSnak mainSnak = (ValueSnak) statement.getClaim()
							.getMainSnak();

					if (isSubClassOf) {
						this.owlDeclarationBuffer.addClass(itemDocument
								.getEntityId());
					}
					if (mainSnak.getValue() instanceof EntityIdValue) {
						this.owlDeclarationBuffer
								.addClass((EntityIdValue) mainSnak.getValue());
					}

					if (statement.getClaim().getQualifiers().size() == 0
							&& isSubClassOf) {
						Value value = this.valueRdfConverter.getRdfValue(
								mainSnak.getValue(), mainSnak.getPropertyId(),
								true);
						if (value == null) {
							logger.error("Could not serialize subclass of snak: missing value (Snak: "
									+ mainSnak.toString() + ")");
							continue;
						}

						try {
							this.rdfWriter.writeTripleValueObject(subject,
									RdfWriter.RDFS_SUBCLASS_OF, value);
						} catch (RDFHandlerException e) {
							throw new RuntimeException(e.toString(), e);
						}
					}
				}
			}
		}
	}

	void writeSubpropertyOfStatements(Resource subject,
			PropertyDocument propertyDocument) {
		for (StatementGroup statementGroup : propertyDocument
				.getStatementGroups()) {
			boolean isSubPropertyOf = "P1647".equals(statementGroup
					.getProperty().getId());
			if (!isSubPropertyOf) {
				continue;
			}
			for (Statement statement : statementGroup.getStatements()) {
				if (statement.getClaim().getMainSnak() instanceof ValueSnak) {
					ValueSnak mainSnak = (ValueSnak) statement.getClaim()
							.getMainSnak();
					if (statement.getClaim().getQualifiers().size() == 0) {
						Value value = this.valueRdfConverter.getRdfValue(
								mainSnak.getValue(), mainSnak.getPropertyId(),
								true);
						if (value == null) {
							logger.error("Clould not serialize subclass of snak: missing value (Snak: "
									+ mainSnak.toString() + ")");
							continue;
						}

						if (mainSnak.getValue() instanceof EntityIdValue) {
							String id = ((EntityIdValue) mainSnak.getValue())
									.getId();
							if (id.startsWith("P")) {
								String datatype = RdfConverter.propertyTypes
										.getPropertyType((PropertyIdValue) mainSnak
												.getValue());
								if (!propertyDocument.getDatatype().getIri()
										.equals(datatype)) {
									logger.warn("Datatype of subproperty "
											+ propertyDocument.getDatatype()
													.toString()
											+ " is different from superproperty "
											+ datatype.toString());
									continue;
								}
							} else {
								logger.warn(value.toString()
										+ " is not a Property");
							}
						} else {
							logger.warn("Not a valid EntityIdValue: "
									+ value.toString());
							continue;
						}

						try {
							this.rdfWriter.writeTripleValueObject(subject,
									RdfWriter.RDFS_SUBPROPERTY_OF, value);
						} catch (RDFHandlerException e) {
							throw new RuntimeException(e.toString(), e);
						}
					}

				}
			}
		}
	}

	void writeDocumentTerms(Resource subject, TermedDocument document)
			throws RDFHandlerException {
		if (hasTask(RdfSerializer.TASK_LABELS)) {
			writeTermTriples(subject, RdfWriter.RDFS_LABEL, document
					.getLabels().values());
		}
		if (hasTask(RdfSerializer.TASK_DESCRIPTIONS)) {
			writeTermTriples(subject, RdfWriter.SCHEMA_DESCRIPTION, document
					.getDescriptions().values());
		}
		if (hasTask(RdfSerializer.TASK_ALIASES)) {
			for (List<MonolingualTextValue> aliases : document.getAliases()
					.values()) {
				writeTermTriples(subject, RdfWriter.SKOS_ALT_LABEL, aliases);
			}
		}
	}

	void writeTermTriples(Resource subject, URI predicate,
			Collection<MonolingualTextValue> terms) throws RDFHandlerException {
		for (MonolingualTextValue mtv : terms) {
			this.rdfWriter.writeTripleValueObject(subject, predicate,
					RdfConverter.getMonolingualTextValueLiteral(mtv,
							this.rdfWriter));
		}
	}

	/**
	 * Writes a triple for the {@link StatementRank} of a {@link Statement} to
	 * the dump.
	 * 
	 * @param subject
	 * @param rank
	 */
	void writeStatementRankTriple(Resource subject, StatementRank rank) {
		try {
			this.rdfWriter.writeTripleUriObject(subject, RdfWriter.WB_RANK,
					getUriStringForRank(rank));
		} catch (RDFHandlerException e) {
			throw new RuntimeException(e.getMessage(), e);
		}
	}

	void writeStatement(Statement statement) throws RDFHandlerException {
		String statementUri = Vocabulary.getStatementUri(statement);
		Resource statementResource = this.rdfWriter.getUri(statementUri);

		this.rdfWriter.writeTripleValueObject(statementResource,
				RdfWriter.RDF_TYPE, RdfWriter.WB_STATEMENT);
		writeClaim(statementResource, statement.getClaim());

		writeReferences(statementResource, statement.getReferences());

		writeStatementRankTriple(statementResource, statement.getRank());

	}

	void writeReferences(Resource statementResource,
			List<? extends Reference> references) throws RDFHandlerException {
		for (Reference reference : references) {
			Resource resource = this.referenceRdfConverter
					.addReference(reference);
			this.rdfWriter.writeTripleValueObject(statementResource,
					RdfWriter.PROV_WAS_DERIVED_FROM, resource);
		}
	}

	void writeClaim(Resource claimResource, Claim claim) {
		this.snakRdfConverter.setSnakContext(claimResource,
				PropertyContext.VALUE);
		claim.getMainSnak().accept(this.snakRdfConverter);
		this.snakRdfConverter.setSnakContext(claimResource,
				PropertyContext.QUALIFIER);
		for (SnakGroup snakGroup : claim.getQualifiers()) {
			for (Snak snak : snakGroup.getSnaks()) {
				snak.accept(this.snakRdfConverter);
			}
		}
	}

	void writeSiteLinks(Resource subject, Map<String, SiteLink> siteLinks)
			throws RDFHandlerException {

		if (!hasTask(RdfSerializer.TASK_SITELINKS)) {
			return;
		}

		for (String key : siteLinks.keySet()) {
			SiteLink siteLink = siteLinks.get(key);
			String siteLinkUrl = this.sites.getSiteLinkUrl(siteLink);
			if (siteLinkUrl != null) {
				URI siteLinkUri = this.rdfWriter.getUri(siteLinkUrl);

				this.rdfWriter.writeTripleValueObject(siteLinkUri,
						RdfWriter.RDF_TYPE, RdfWriter.WB_ARTICLE);
				this.rdfWriter.writeTripleValueObject(siteLinkUri,
						RdfWriter.SCHEMA_ABOUT, subject);
				// Commons has no uniform language; don't export
				if (!"commonswiki".equals(siteLink.getSiteKey())) {
					String siteLanguageCode = this.sites
							.getLanguageCode(siteLink.getSiteKey());
					String languageCode;
					try {
						languageCode = WikimediaLanguageCodes
								.getLanguageCode(siteLanguageCode);
					} catch (IllegalArgumentException e) {
						languageCode = siteLanguageCode;
						logger.warn("Unknown Wikimedia language code \""
								+ languageCode
								+ "\". Using this code in RDF now, but this might be wrong.");
					}

					this.rdfWriter.writeTripleStringObject(siteLinkUri,
							RdfWriter.SCHEMA_IN_LANGUAGE, languageCode);
				}
			} else {
				logger.warn("Failed to find URL for page \""
						+ siteLink.getPageTitle() + "\" on site \""
						+ siteLink.getSiteKey() + "\"");
			}
		}
	}

	/**
	 * 
	 * @param value
	 * @return
	 */
	public static Value getMonolingualTextValueLiteral(
			MonolingualTextValue value, RdfWriter rdfWriter) {
		String languageCode;
		try {
			languageCode = WikimediaLanguageCodes.getLanguageCode(value
					.getLanguageCode());
		} catch (IllegalArgumentException e) {
			languageCode = value.getLanguageCode();
			logger.warn("Unknown Wikimedia language code \""
					+ languageCode
					+ "\". Using this code in RDF now, but this might be wrong.");
		}
		return rdfWriter.getLiteral(value.getText(), languageCode);
	}

	/**
	 * Checks if the given task (or set of tasks) is to be performed.
	 * 
	 * @param task
	 *            the task (or set of tasks) to be checked
	 * @return true if the tasks include the given task
	 */
	boolean hasTask(int task) {
		return ((this.tasks & task) == task);
	}

	/**
	 * Returns an URI which represents the statement rank in a triple.
	 * 
	 * @param rank
	 * @return
	 */
	String getUriStringForRank(StatementRank rank) {
		switch (rank) {
		case NORMAL:
			return Vocabulary.WB_NORMAL_RANK;
		case PREFERRED:
			return Vocabulary.WB_PREFERRED_RANK;
		case DEPRECATED:
			return Vocabulary.WB_DEPRECATED_RANK;
		default:
			throw new IllegalArgumentException();
		}
	}

}<|MERGE_RESOLUTION|>--- conflicted
+++ resolved
@@ -219,13 +219,13 @@
 			writeStatements(subject, document);
 		}
 
-<<<<<<< HEAD
 		if (hasTask(RdfSerializer.TASK_PROPERTY_LINKS)) {
 			writeInterPropertyLinks(document);
-=======
+
+		}
+
 		if (hasTask(RdfSerializer.TASK_SUBPROPERTIES)) {
 			writeSubpropertyOfStatements(subject, document);
->>>>>>> 39fafe85
 		}
 
 		this.snakRdfConverter.writeAuxiliaryTriples();
