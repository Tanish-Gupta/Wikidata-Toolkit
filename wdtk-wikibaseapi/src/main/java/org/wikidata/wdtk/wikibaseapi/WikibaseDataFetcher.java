--- conflicted
+++ resolved
@@ -249,12 +249,7 @@
 			return Collections.emptyMap();
 		}
 		configureProperties(properties);
-<<<<<<< HEAD
 		return this.wbGetEntitiesAction.wbGetEntities(properties);
-=======
-		return this.wbGetEntitiesAction
-				.wbGetEntities(properties);
->>>>>>> 629d296d
 	}
 
 	/**
