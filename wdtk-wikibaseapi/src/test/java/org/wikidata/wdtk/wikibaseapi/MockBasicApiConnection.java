package org.wikidata.wdtk.wikibaseapi;

/*
 * #%L
 * Wikidata Toolkit Wikibase API
 * %%
 * Copyright (C) 2014 - 2015 Wikidata Toolkit Developers
 * %%
 * Licensed under the Apache License, Version 2.0 (the "License");
 * you may not use this file except in compliance with the License.
 * You may obtain a copy of the License at
 * 
 *      http://www.apache.org/licenses/LICENSE-2.0
 * 
 * Unless required by applicable law or agreed to in writing, software
 * distributed under the License is distributed on an "AS IS" BASIS,
 * WITHOUT WARRANTIES OR CONDITIONS OF ANY KIND, either express or implied.
 * See the License for the specific language governing permissions and
 * limitations under the License.
 * #L%
 */

import java.io.ByteArrayInputStream;
import java.io.IOException;
import java.io.InputStream;
import java.net.MalformedURLException;
import java.nio.charset.StandardCharsets;
import java.util.HashMap;
import java.util.Map;

import org.slf4j.Logger;
import org.slf4j.LoggerFactory;
import org.wikidata.wdtk.testing.MockStringContentFactory;
import org.wikidata.wdtk.util.CompressionType;

/**
 * Mock implementation of {@link ApiConnection} used for testing.
 *
 * @author Michael Guenther
 *
 */
public class MockBasicApiConnection extends BasicApiConnection {

	static final Logger logger = LoggerFactory
			.getLogger(MockBasicApiConnection.class);

	/**
	 * Mapping from hashs of query parameter maps to request results.
	 */
	final HashMap<Integer, byte[]> webResources;

	/**
	 * Constructor.
	 */
	public MockBasicApiConnection() {
<<<<<<< HEAD
		super("https://mocked.api.connection/w/api.php");
		webResources = new HashMap<Integer, byte[]>();
=======
		super("");
		webResources = new HashMap<>();
>>>>>>> 878ecf95
	}

	/**
	 * Adds a new web resource to mock a request.
	 *
	 * @param parameters
	 * @param result
	 */
	public void setWebResource(Map<String, String> parameters, String result) {
		int hash = parameters.hashCode();
		if (this.webResources.containsKey(hash)) {
			logger.warn("Overwriting mocked result for parameters "
					+ parameters.toString());
		}
		this.webResources.put(hash, result.getBytes(StandardCharsets.UTF_8));
	}

	// TODO this function is very similar to a function in the
	// MockWebResourceFetcher. Sharing this code in some way would be more
	// convenient.
	/**
	 * Defines the contents of a new web resource (result for an API request) by
	 * taking a list of parameters and the string from a given (Java) resource.
	 *
	 * @param parameters
	 *            paramerter setting of the query string for an API request.
	 * @param resourceClass
	 *            the Class relative to which the resource should be resolved
	 *            (since resources are stored relative to a classpath); can
	 *            usually be obtained with getClass() from the calling object
	 * @param path
	 *            the path to the java resource
	 * @param compressionType
	 *            the compression type of the resource file
	 * @throws IOException
	 *             if the Java resource could not be loaded
	 */
	public void setWebResourceFromPath(Map<String, String> parameters,
			Class<?> resourceClass, String path, CompressionType compressionType)
			throws IOException {
		this.webResources.put(parameters.hashCode(), MockStringContentFactory
				.getStringFromUrl(resourceClass.getResource(path)).getBytes());
	}

	@Override
	public InputStream sendRequest(String requestMethod,
			Map<String, String> parameters) throws IOException {
		if (this.webResources.containsKey(parameters.hashCode())) {
			return new ByteArrayInputStream(this.webResources.get(parameters
					.hashCode()));
		} else {
			throw new IOException("API result not mocked for parameters "
					+ parameters);
		}
	}

}<|MERGE_RESOLUTION|>--- conflicted
+++ resolved
@@ -53,13 +53,8 @@
 	 * Constructor.
 	 */
 	public MockBasicApiConnection() {
-<<<<<<< HEAD
 		super("https://mocked.api.connection/w/api.php");
-		webResources = new HashMap<Integer, byte[]>();
-=======
-		super("");
 		webResources = new HashMap<>();
->>>>>>> 878ecf95
 	}
 
 	/**
