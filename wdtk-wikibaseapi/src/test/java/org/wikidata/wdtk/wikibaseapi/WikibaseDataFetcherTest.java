package org.wikidata.wdtk.wikibaseapi;

/*
 * #%L
 * Wikidata Toolkit Wikibase API
 * %%
 * Copyright (C) 2014 - 2015 Wikidata Toolkit Developers
 * %%
 * Licensed under the Apache License, Version 2.0 (the "License");
 * you may not use this file except in compliance with the License.
 * You may obtain a copy of the License at
 * 
 *      http://www.apache.org/licenses/LICENSE-2.0
 * 
 * Unless required by applicable law or agreed to in writing, software
 * distributed under the License is distributed on an "AS IS" BASIS,
 * WITHOUT WARRANTIES OR CONDITIONS OF ANY KIND, either express or implied.
 * See the License for the specific language governing permissions and
 * limitations under the License.
 * #L%
 */

import static org.junit.Assert.assertEquals;
import static org.junit.Assert.assertFalse;
import static org.junit.Assert.assertTrue;

import java.io.IOException;
<<<<<<< HEAD
import java.util.Arrays;
import java.util.Collections;
import java.util.HashMap;
import java.util.List;
import java.util.Map;
=======
import java.util.*;
>>>>>>> 765371d0

import org.junit.Before;
import org.junit.Test;
import org.wikidata.wdtk.datamodel.helpers.Datamodel;
import org.wikidata.wdtk.datamodel.interfaces.EntityDocument;
import org.wikidata.wdtk.util.CompressionType;
import org.wikidata.wdtk.wikibaseapi.apierrors.MediaWikiApiErrorException;
import org.wikidata.wdtk.wikibaseapi.apierrors.NoSuchEntityErrorException;

public class WikibaseDataFetcherTest {

	MockApiConnection con;
	WikibaseDataFetcher wdf;

	@Before
	public void setUp() throws Exception {
		con = new MockApiConnection();
		wdf = new WikibaseDataFetcher(con, Datamodel.SITE_WIKIDATA);
	}

	@Test
	public void testWbGetEntities() throws IOException,
			MediaWikiApiErrorException {
		Map<String, String> parameters = new HashMap<String, String>();
		setStandardParameters(parameters);
		parameters.put("ids", "Q6|Q42|P31");
		con.setWebResourceFromPath(parameters, this.getClass(),
				"/wbgetentities-Q6-Q42-P31.json", CompressionType.NONE);

		Map<String, EntityDocument> results = wdf.getEntityDocuments("Q6",
				"Q42", "P31");

		assertEquals(2, results.size());
		assertFalse(results.containsKey("Q6"));
		assertTrue(results.containsKey("Q42"));
		assertTrue(results.containsKey("P31"));
	}

	@Test
	public void testGetEntityDocument() throws IOException,
			MediaWikiApiErrorException {
		// We use the mock answer as for a multi request; no problem
		Map<String, String> parameters = new HashMap<String, String>();
		setStandardParameters(parameters);
		parameters.put("ids", "Q42");
		con.setWebResourceFromPath(parameters, this.getClass(),
				"/wbgetentities-Q6-Q42-P31.json", CompressionType.NONE);

		EntityDocument result = wdf.getEntityDocument("Q42");
		assertTrue(result != null);
	}

	@Test
	public void testGetMissingEntityDocument() throws IOException,
			MediaWikiApiErrorException {
		// List<String> entityIds = Arrays.asList("Q6");
		Map<String, String> parameters = new HashMap<String, String>();
		setStandardParameters(parameters);
		parameters.put("ids", "Q6");
		// We use the mock answer as for a multi request; no problem
		con.setWebResourceFromPath(parameters, getClass(),
				"/wbgetentities-Q6-Q42-P31.json", CompressionType.NONE);
		EntityDocument result = wdf.getEntityDocument("Q6");

		assertEquals(null, result);
	}

	@Test(expected = NoSuchEntityErrorException.class)
	public void testWbGetEntitiesError() throws IOException,
			MediaWikiApiErrorException {
		Map<String, String> parameters = new HashMap<String, String>();
		setStandardParameters(parameters);
		parameters.put("ids", "bogus");
		// We use the mock answer as for a multi request; no problem
		con.setWebResourceFromPath(parameters, getClass(),
				"/wbgetentities-bogus.json", CompressionType.NONE);
		wdf.getEntityDocuments("bogus");
	}

	@Test
	public void testWbGetEntitiesEmpty() throws IOException,
			MediaWikiApiErrorException {

		Map<String, EntityDocument> results = wdf
				.getEntityDocuments(Collections.<String> emptyList());

		assertEquals(0, results.size());
	}

	@Test
	public void testWbGetEntitiesTitle() throws IOException,
			MediaWikiApiErrorException {
		Map<String, String> parameters = new HashMap<String, String>();
		this.setStandardParameters(parameters);
		parameters.put("titles", "Douglas Adams");
		parameters.put("sites", "enwiki");
		con.setWebResourceFromPath(parameters, getClass(),
				"/wbgetentities-Douglas-Adams.json", CompressionType.NONE);

		EntityDocument result = wdf.getEntityDocumentByTitle("enwiki",
				"Douglas Adams");

		assertEquals("Q42", result.getEntityId().getId());
	}

	@Test
	public void testWbGetEntitiesTitleEmpty() throws IOException,
			MediaWikiApiErrorException {
		Map<String, String> parameters = new HashMap<String, String>();
		this.setStandardParameters(parameters);
		parameters.put("titles", "1234567890");
		parameters.put("sites", "dewiki");
		con.setWebResourceFromPath(parameters, getClass(),
				"/wbgetentities-1234567890-missing.json", CompressionType.NONE);

		EntityDocument result = wdf.getEntityDocumentByTitle("dewiki",
				"1234567890");

		assertEquals(null, result);
	}

	@Test
	public void testWikidataDataFetcher() throws IOException {
		WikibaseDataFetcher wbdf = WikibaseDataFetcher.getWikidataDataFetcher();

		assertEquals(Datamodel.SITE_WIKIDATA, wbdf.siteIri);
		assertEquals(ApiConnection.URL_WIKIDATA_API,
				wbdf.wbGetEntitiesAction.connection.apiBaseUrl);
	}

	@Test
<<<<<<< HEAD
	public void testWbGetEntitesSplitted() throws IOException,
			MediaWikiApiErrorException {
		List<String> entityIds = Arrays.asList("Q6", "Q42", "P31", "Q1");

		Map<String, String> parameters1 = new HashMap<String, String>();
		setStandardParameters(parameters1);
		parameters1.put("ids", "Q6|Q42|P31");

		Map<String, String> parameters2 = new HashMap<String, String>();
		setStandardParameters(parameters2);
		parameters2.put("ids", "Q1");

		con.setWebResourceFromPath(parameters1, this.getClass(),
				"/wbgetentities-Q6-Q42-P31.json", CompressionType.NONE);
		con.setWebResourceFromPath(parameters2, this.getClass(),
				"/wbgetentities-Q1.json", CompressionType.NONE);

		wdf.maxListSize = 3;

		Map<String, EntityDocument> results = wdf.getEntityDocuments(entityIds);

		assertEquals(3, results.size());
		assertFalse(results.containsKey("Q6"));
		assertTrue(results.containsKey("Q1"));
		assertTrue(results.containsKey("P31"));
		assertTrue(results.containsKey("Q42"));
	}

	@Test
	public void testGetEntitiesTitleSplitted() throws IOException,
			MediaWikiApiErrorException {
		Map<String, String> parameters1 = new HashMap<String, String>();
		this.setStandardParameters(parameters1);
		parameters1.put("titles", "Douglas Adams");
		parameters1.put("sites", "enwiki");
		con.setWebResourceFromPath(parameters1, getClass(),
				"/wbgetentities-Douglas-Adams.json", CompressionType.NONE);

		Map<String, String> parameters2 = new HashMap<String, String>();
		this.setStandardParameters(parameters2);
		parameters2.put("titles", "Oliver Kahn");
		parameters2.put("sites", "enwiki");
		con.setWebResourceFromPath(parameters2, getClass(),
				"/wbgetentites-Oliver-Kahn.json", CompressionType.NONE);

		wdf.maxListSize = 1;

		Map<String, EntityDocument> result = wdf.getEntityDocumentsByTitle(
				"enwiki", "Oliver Kahn", "Douglas Adams");

		assertEquals(2, result.keySet().size());
		assertEquals("Q42", result.get("Douglas Adams").getEntityId().getId());
		assertEquals("Q131261", result.get("Oliver Kahn").getEntityId().getId());

=======
	public void testWbSearchEntities() throws IOException, MediaWikiApiErrorException {
		Map<String, String> parameters = new HashMap<String, String>();
		setStandardSearchParameters(parameters);
		parameters.put("search", "abc");
		parameters.put("language", "en");
		con.setWebResourceFromPath(parameters, this.getClass(),
				"/wbsearchentities-abc.json", CompressionType.NONE);

		List<WbSearchEntitiesResult> results = wdf.searchEntities("abc");

		assertEquals(7, results.size());
		List<String> expectedIds = new ArrayList<>();
		expectedIds.add("Q169889");
		expectedIds.add("Q286874");
		expectedIds.add("Q781365");
		expectedIds.add("Q287076");
		expectedIds.add("Q304330");
		expectedIds.add("Q1057802");
		expectedIds.add("Q26298");
		List<String> actualIds = new ArrayList<>();
		for (WbSearchEntitiesResult result: results) {
			actualIds.add(result.getEntityId());
		}
		assertEquals(expectedIds, actualIds);
	}

	private void setStandardSearchParameters(Map<String, String> parameters) {
		parameters.put("action", "wbsearchentities");
		parameters.put("format", "json");
>>>>>>> 765371d0
	}

	private void setStandardParameters(Map<String, String> parameters) {
		parameters.put("action", "wbgetentities");
		parameters.put("format", "json");
		parameters.put("props",
				"info|datatype|labels|aliases|descriptions|claims|sitelinks");
	}
}<|MERGE_RESOLUTION|>--- conflicted
+++ resolved
@@ -25,15 +25,7 @@
 import static org.junit.Assert.assertTrue;
 
 import java.io.IOException;
-<<<<<<< HEAD
-import java.util.Arrays;
-import java.util.Collections;
-import java.util.HashMap;
-import java.util.List;
-import java.util.Map;
-=======
 import java.util.*;
->>>>>>> 765371d0
 
 import org.junit.Before;
 import org.junit.Test;
@@ -165,7 +157,6 @@
 	}
 
 	@Test
-<<<<<<< HEAD
 	public void testWbGetEntitesSplitted() throws IOException,
 			MediaWikiApiErrorException {
 		List<String> entityIds = Arrays.asList("Q6", "Q42", "P31", "Q1");
@@ -219,8 +210,15 @@
 		assertEquals(2, result.keySet().size());
 		assertEquals("Q42", result.get("Douglas Adams").getEntityId().getId());
 		assertEquals("Q131261", result.get("Oliver Kahn").getEntityId().getId());
-
-=======
+  }
+  
+  private void setStandardParameters(Map<String, String> parameters) {
+		parameters.put("action", "wbgetentities");
+		parameters.put("format", "json");
+		parameters.put("props",
+				"info|datatype|labels|aliases|descriptions|claims|sitelinks");
+	}
+
 	public void testWbSearchEntities() throws IOException, MediaWikiApiErrorException {
 		Map<String, String> parameters = new HashMap<String, String>();
 		setStandardSearchParameters(parameters);
@@ -250,13 +248,5 @@
 	private void setStandardSearchParameters(Map<String, String> parameters) {
 		parameters.put("action", "wbsearchentities");
 		parameters.put("format", "json");
->>>>>>> 765371d0
-	}
-
-	private void setStandardParameters(Map<String, String> parameters) {
-		parameters.put("action", "wbgetentities");
-		parameters.put("format", "json");
-		parameters.put("props",
-				"info|datatype|labels|aliases|descriptions|claims|sitelinks");
 	}
 }